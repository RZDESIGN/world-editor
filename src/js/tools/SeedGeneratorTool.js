--- conflicted
+++ resolved
@@ -6,18 +6,11 @@
  * biome size, mountain height, etc.
  */
 
-<<<<<<< HEAD
 import * as THREE from "three";
 import BaseTool from "./BaseTool";
 import { generateHytopiaWorld } from "../utils/TerrainGenerator";
 import { getBlockTypes } from "../managers/BlockTypesManager";
-=======
-import * as THREE from 'three';
-import BaseTool from './BaseTool';
-import { generateHytopiaWorld } from '../utils/TerrainGenerator';
-import { getBlockTypes } from '../managers/BlockTypesManager';
-import '../../css/SeedGeneratorTool.css';
->>>>>>> 8f1d8762
+import "../../css/SeedGeneratorTool.css";
 
 class SeedGeneratorTool extends BaseTool {
     constructor(terrainBuilderProps) {
@@ -71,7 +64,6 @@
         // Generation in progress flag
         this.isGenerating = false;
     }
-<<<<<<< HEAD
 
     onActivate() {
         super.onActivate();
@@ -86,49 +78,6 @@
         const ui = document.getElementById("seed-generator-ui");
         if (ui) {
             ui.style.display = "block";
-=======
-    
-    // Create UI container
-    const uiContainer = document.createElement('div');
-    uiContainer.id = 'seed-generator-ui';
-    uiContainer.className = 'generator-ui';
-    
-    // Create UI header
-    const header = document.createElement('div');
-    header.className = 'generator-header';
-    
-    // Title
-    const title = document.createElement('div');
-    title.textContent = 'Hytopia Seed Generator';
-    
-    // Button container
-    const headerButtons = document.createElement('div');
-    headerButtons.className = 'header-buttons';
-    
-    // Compact mode button
-    const compactButton = document.createElement('button');
-    compactButton.innerHTML = '🔍';
-    compactButton.title = 'Toggle Compact Mode';
-    compactButton.className = 'compact-button';
-    
-    // Track compact mode state
-    this.isCompactMode = false;
-    compactButton.onclick = () => {
-      this.isCompactMode = !this.isCompactMode;
-      if (this.isCompactMode) {
-        // Enable compact mode - hide less important options
-        // Hide cave features section
-        caveSection.style.display = 'none';
-        
-        // Hide temperature slider
-        const temperatureContainer = document.getElementById('temperature-slider-container');
-        if (temperatureContainer) temperatureContainer.style.display = 'none';
-        
-        // Hide mountain range slider
-        const mountainRangeSlider = document.getElementById('mountain-range-slider');
-        if (mountainRangeSlider && mountainRangeSlider.parentElement) {
-          mountainRangeSlider.parentElement.style.display = 'none';
->>>>>>> 8f1d8762
         }
     }
 
@@ -140,7 +89,6 @@
         if (ui) {
             ui.style.display = "none";
         }
-<<<<<<< HEAD
     }
 
     /**
@@ -152,178 +100,16 @@
         // Check if UI already exists
         if (document.getElementById("seed-generator-ui")) {
             return;
-=======
-        
-        // Update button
-        compactButton.title = 'Compact Mode';
-        compactButton.innerHTML = '🔍';
-      }
-    };
-    
-    // Close button
-    const closeButton = document.createElement('button');
-    closeButton.innerHTML = '×';
-    closeButton.className = 'close-button';
-    closeButton.onclick = () => this.hideUI();
-    
-    // Add buttons to header
-    headerButtons.appendChild(compactButton);
-    headerButtons.appendChild(closeButton);
-    header.appendChild(title);
-    header.appendChild(headerButtons);
-    uiContainer.appendChild(header);
-    
-    // Create content container with scrolling
-    const contentContainer = document.createElement('div');
-    contentContainer.className = 'generator-content';
-    
-    // Seed input section with reduced margins
-    const seedSection = this.createFormSection('Seed Value');
-    
-    // Seed input with random button
-    const seedInputContainer = document.createElement('div');
-    seedInputContainer.className = 'input-container';
-    
-    const seedInput = document.createElement('input');
-    seedInput.id = 'seed-input';
-    seedInput.type = 'text';
-    seedInput.value = this.generationOptions.seed;
-    seedInput.placeholder = 'Enter seed value';
-    seedInput.className = 'generator-input flex-grow';
-    seedInput.addEventListener('change', (e) => {
-      this.generationOptions.seed = e.target.value;
-    });
-    
-    const randomButton = document.createElement('button');
-    randomButton.innerHTML = '🎲';
-    randomButton.title = 'Generate random seed';
-    randomButton.className = 'generator-button random-button';
-    randomButton.addEventListener('click', () => {
-      const randomSeed = Math.floor(Math.random() * 1000000).toString();
-      seedInput.value = randomSeed;
-      this.generationOptions.seed = randomSeed;
-    });
-    
-    seedInputContainer.appendChild(seedInput);
-    seedInputContainer.appendChild(randomButton);
-    seedSection.appendChild(seedInputContainer);
-    contentContainer.appendChild(seedSection);
-    
-    // Size section with width/length inputs
-    const sizeSection = this.createFormSection('World Size');
-    
-    const sizeContainer = document.createElement('div');
-    sizeContainer.className = 'input-container';
-    
-    const widthInput = this.createNumberInput('width-input', 'Width', this.generationOptions.width, 10, 1000, 10);
-    widthInput.classList.add('flex-grow');
-    widthInput.addEventListener('change', (e) => {
-      this.generationOptions.width = parseInt(e.target.value);
-    });
-    
-    const lengthInput = this.createNumberInput('length-input', 'Length', this.generationOptions.length, 10, 1000, 10);
-    lengthInput.classList.add('flex-grow');
-    lengthInput.addEventListener('change', (e) => {
-      this.generationOptions.length = parseInt(e.target.value);
-    });
-    
-    sizeContainer.appendChild(widthInput);
-    sizeContainer.appendChild(lengthInput);
-    sizeSection.appendChild(sizeContainer);
-    
-    // Quick size buttons
-    const quickSizeContainer = document.createElement('div');
-    quickSizeContainer.className = 'quick-size-container';
-    
-    const sizes = [
-      { label: 'Small', width: 100, length: 100 },
-      { label: 'Medium', width: 150, length: 150 },
-      { label: 'Large', width: 200, length: 200 }
-    ];
-    
-    sizes.forEach(size => {
-      const button = document.createElement('button');
-      button.innerHTML = size.label;
-      button.className = 'generator-button flex-grow';
-      button.addEventListener('click', () => {
-        widthInput.value = size.width;
-        lengthInput.value = size.length;
-        this.generationOptions.width = size.width;
-        this.generationOptions.length = size.length;
-      });
-      quickSizeContainer.appendChild(button);
-    });
-    
-    sizeSection.appendChild(quickSizeContainer);
-    contentContainer.appendChild(sizeSection);
-    
-    // Terrain Features section
-    const terrainSection = this.createFormSection('Terrain Features');
-    
-    // Mountain Height slider
-    const mountainSlider = this.createSlider(
-      'mountain-slider', 
-      'Terrain Type (Oceans ↔ Plains ↔ Mountains)', 
-      this.generationOptions.mountainHeight, 
-      0, 
-      100, 
-      5,
-      (val) => { 
-        this.generationOptions.mountainHeight = val;
-        
-        // Update the label based on the current value to indicate what type of terrain will be generated
-        const sliderLabel = document.querySelector('label[for="mountain-slider"]');
-        if (sliderLabel) {
-          let terrainType = "";
-          if (val < 30) {
-            terrainType = "Deep Oceans";
-          } else if (val < 50) {
-            terrainType = "Lowlands";
-          } else if (val < 70) {
-            terrainType = "Hills";
-          } else if (val < 85) {
-            terrainType = "Mountains";
-          } else {
-            terrainType = "Extreme Mountains";
-          }
-          sliderLabel.textContent = `Terrain Type: ${terrainType}`;
->>>>>>> 8f1d8762
         }
 
         // Create UI container
         const uiContainer = document.createElement("div");
         uiContainer.id = "seed-generator-ui";
         uiContainer.className = "generator-ui";
-        uiContainer.style.position = "absolute";
-        uiContainer.style.top = "50px";
-        uiContainer.style.right = "20px";
-        uiContainer.style.width = "300px";
-        uiContainer.style.backgroundColor = "#2c2c2c";
-        uiContainer.style.padding = "15px";
-        uiContainer.style.borderRadius = "8px";
-        uiContainer.style.boxShadow = "0 4px 8px rgba(0, 0, 0, 0.5)";
-        uiContainer.style.zIndex = "1000";
-        uiContainer.style.color = "#fff";
-        uiContainer.style.fontFamily = "Arial, sans-serif";
-        uiContainer.style.maxHeight = "80vh"; // Add max height constraint
-        uiContainer.style.overflowY = "auto"; // Make it scrollable
-        uiContainer.style.display = "flex"; // Use flexbox
-        uiContainer.style.flexDirection = "column"; // Stack children vertically
 
         // Create UI header
         const header = document.createElement("div");
-        header.style.fontSize = "18px";
-        header.style.fontWeight = "bold";
-        header.style.marginBottom = "10px"; // Reduced from 15px
-        header.style.borderBottom = "1px solid #444";
-        header.style.paddingBottom = "8px";
-        header.style.display = "flex";
-        header.style.justifyContent = "space-between";
-        header.style.alignItems = "center";
-        header.style.position = "sticky"; // Make header sticky
-        header.style.top = "0";
-        header.style.backgroundColor = "#2c2c2c";
-        header.style.zIndex = "10";
+        header.className = "generator-header";
 
         // Title
         const title = document.createElement("div");
@@ -331,19 +117,13 @@
 
         // Button container
         const headerButtons = document.createElement("div");
-        headerButtons.style.display = "flex";
-        headerButtons.style.gap = "5px";
+        headerButtons.className = "header-buttons";
 
         // Compact mode button
         const compactButton = document.createElement("button");
         compactButton.innerHTML = "🔍";
         compactButton.title = "Toggle Compact Mode";
-        compactButton.style.background = "none";
-        compactButton.style.border = "none";
-        compactButton.style.color = "#fff";
-        compactButton.style.fontSize = "16px";
-        compactButton.style.cursor = "pointer";
-        compactButton.style.padding = "0 5px";
+        compactButton.className = "compact-button";
 
         // Track compact mode state
         this.isCompactMode = false;
@@ -401,11 +181,7 @@
         // Close button
         const closeButton = document.createElement("button");
         closeButton.innerHTML = "×";
-        closeButton.style.background = "none";
-        closeButton.style.border = "none";
-        closeButton.style.color = "#fff";
-        closeButton.style.fontSize = "24px";
-        closeButton.style.cursor = "pointer";
+        closeButton.className = "close-button";
         closeButton.onclick = () => this.hideUI();
 
         // Add buttons to header
@@ -417,25 +193,21 @@
 
         // Create content container with scrolling
         const contentContainer = document.createElement("div");
-        contentContainer.style.overflowY = "auto";
-        contentContainer.style.flex = "1";
-        contentContainer.style.paddingRight = "5px";
+        contentContainer.className = "generator-content";
 
         // Seed input section with reduced margins
         const seedSection = this.createFormSection("Seed Value");
 
         // Seed input with random button
         const seedInputContainer = document.createElement("div");
-        seedInputContainer.style.display = "flex";
-        seedInputContainer.style.gap = "8px";
+        seedInputContainer.className = "input-container";
 
         const seedInput = document.createElement("input");
         seedInput.id = "seed-input";
         seedInput.type = "text";
         seedInput.value = this.generationOptions.seed;
         seedInput.placeholder = "Enter seed value";
-        this.applyInputStyles(seedInput);
-        seedInput.style.flexGrow = "1";
+        seedInput.className = "generator-input flex-grow";
         seedInput.addEventListener("change", (e) => {
             this.generationOptions.seed = e.target.value;
         });
@@ -443,9 +215,7 @@
         const randomButton = document.createElement("button");
         randomButton.innerHTML = "🎲";
         randomButton.title = "Generate random seed";
-        this.applyButtonStyles(randomButton);
-        randomButton.style.width = "40px";
-        randomButton.style.fontSize = "16px";
+        randomButton.className = "generator-button random-button";
         randomButton.addEventListener("click", () => {
             const randomSeed = Math.floor(Math.random() * 1000000).toString();
             seedInput.value = randomSeed;
@@ -461,8 +231,7 @@
         const sizeSection = this.createFormSection("World Size");
 
         const sizeContainer = document.createElement("div");
-        sizeContainer.style.display = "flex";
-        sizeContainer.style.gap = "8px";
+        sizeContainer.className = "input-container";
 
         const widthInput = this.createNumberInput(
             "width-input",
@@ -472,7 +241,7 @@
             1000,
             10
         );
-        widthInput.style.flexGrow = "1";
+        widthInput.classList.add("flex-grow");
         widthInput.addEventListener("change", (e) => {
             this.generationOptions.width = parseInt(e.target.value);
         });
@@ -485,7 +254,7 @@
             1000,
             10
         );
-        lengthInput.style.flexGrow = "1";
+        lengthInput.classList.add("flex-grow");
         lengthInput.addEventListener("change", (e) => {
             this.generationOptions.length = parseInt(e.target.value);
         });
@@ -496,9 +265,7 @@
 
         // Quick size buttons
         const quickSizeContainer = document.createElement("div");
-        quickSizeContainer.style.display = "flex";
-        quickSizeContainer.style.gap = "8px";
-        quickSizeContainer.style.marginTop = "8px";
+        quickSizeContainer.className = "quick-size-container";
 
         const sizes = [
             { label: "Small", width: 100, length: 100 },
@@ -509,8 +276,7 @@
         sizes.forEach((size) => {
             const button = document.createElement("button");
             button.innerHTML = size.label;
-            this.applyButtonStyles(button);
-            button.style.flexGrow = "1";
+            button.className = "generator-button flex-grow";
             button.addEventListener("click", () => {
                 widthInput.value = size.width;
                 lengthInput.value = size.length;
@@ -686,7 +452,7 @@
 
         // Generate Ore checkboxes
         const oreCheckbox = document.createElement("div");
-        oreCheckbox.style.marginTop = "8px";
+        oreCheckbox.className = "checkbox-container";
 
         const checkbox = document.createElement("input");
         checkbox.type = "checkbox";
@@ -699,7 +465,7 @@
         const label = document.createElement("label");
         label.htmlFor = "ore-checkbox";
         label.textContent = "Generate Ore Deposits";
-        label.style.marginLeft = "8px";
+        label.className = "checkbox-label";
 
         oreCheckbox.appendChild(checkbox);
         oreCheckbox.appendChild(label);
@@ -721,23 +487,14 @@
                 "optional-section"
             );
         }
-<<<<<<< HEAD
 
         // Generation Controls section
         const controlsSection = document.createElement("div");
-        controlsSection.style.marginTop = "15px"; // Reduced from 20px
-        controlsSection.style.display = "flex";
-        controlsSection.style.flexDirection = "column";
-        controlsSection.style.gap = "10px";
-        controlsSection.style.position = "sticky"; // Make controls sticky
-        controlsSection.style.bottom = "0";
-        controlsSection.style.backgroundColor = "#2c2c2c";
-        controlsSection.style.paddingTop = "10px";
-        controlsSection.style.borderTop = "1px solid #444";
-        controlsSection.style.zIndex = "10";
+        controlsSection.className = "controls-section";
 
         // Clear Map checkbox
         const clearMapContainer = document.createElement("div");
+        clearMapContainer.className = "checkbox-container";
 
         const clearMapCheckbox = document.createElement("input");
         clearMapCheckbox.type = "checkbox";
@@ -750,62 +507,30 @@
         const clearMapLabel = document.createElement("label");
         clearMapLabel.htmlFor = "clear-map-checkbox";
         clearMapLabel.textContent = "Clear existing map before generation";
-        clearMapLabel.style.marginLeft = "8px";
+        clearMapLabel.className = "checkbox-label";
 
         clearMapContainer.appendChild(clearMapCheckbox);
         clearMapContainer.appendChild(clearMapLabel);
         controlsSection.appendChild(clearMapContainer);
 
-        // Screenshot Mode button
-        const screenshotButton = document.createElement("button");
-        screenshotButton.id = "screenshot-mode-button";
-        screenshotButton.textContent = "📷 Screenshot Mode";
-        screenshotButton.style.padding = "8px";
-        screenshotButton.style.backgroundColor = "#9C27B0";
-        screenshotButton.style.color = "white";
-        screenshotButton.style.border = "none";
-        screenshotButton.style.borderRadius = "4px";
-        screenshotButton.style.cursor = "pointer";
-        screenshotButton.style.fontWeight = "bold";
-        screenshotButton.style.marginBottom = "10px";
-        screenshotButton.style.transition = "background-color 0.3s";
-
-        screenshotButton.addEventListener("mouseover", () => {
-            screenshotButton.style.backgroundColor = "#7B1FA2";
-        });
-
-        screenshotButton.addEventListener("mouseout", () => {
-            screenshotButton.style.backgroundColor = "#9C27B0";
-        });
-
-        screenshotButton.addEventListener("click", () => {
-            this.enterScreenshotMode();
-        });
-
-        controlsSection.appendChild(screenshotButton);
+        /// COMMENTED OUT BECAUSE IT BREAKS UI STYLES
+
+        // // Screenshot Mode button
+        // const screenshotButton = document.createElement('button');
+        // screenshotButton.id = 'screenshot-mode-button';
+        // screenshotButton.textContent = '📷 Screenshot Mode';
+        // screenshotButton.className = 'screenshot-button';
+        // screenshotButton.addEventListener('click', () => {
+        //   this.enterScreenshotMode();
+        // });
+
+        // controlsSection.appendChild(screenshotButton);
 
         // Generate button
         const generateButton = document.createElement("button");
         generateButton.id = "generate-button";
         generateButton.textContent = "Generate World";
-        generateButton.style.padding = "12px";
-        generateButton.style.backgroundColor = "#4CAF50";
-        generateButton.style.color = "white";
-        generateButton.style.border = "none";
-        generateButton.style.borderRadius = "4px";
-        generateButton.style.cursor = "pointer";
-        generateButton.style.fontWeight = "bold";
-        generateButton.style.fontSize = "16px";
-        generateButton.style.transition = "background-color 0.3s";
-
-        generateButton.addEventListener("mouseover", () => {
-            generateButton.style.backgroundColor = "#45a049";
-        });
-
-        generateButton.addEventListener("mouseout", () => {
-            generateButton.style.backgroundColor = "#4CAF50";
-        });
-
+        generateButton.className = "generate-button";
         generateButton.addEventListener("click", () => {
             this.generateWorldFromSeed(this.generationOptions);
         });
@@ -815,26 +540,19 @@
         // Progress bar container
         const progressContainer = document.createElement("div");
         progressContainer.id = "progress-container";
-        progressContainer.style.display = "none";
-        progressContainer.style.marginTop = "15px";
+        progressContainer.className = "progress-container";
 
         const progressLabel = document.createElement("div");
         progressLabel.id = "progress-label";
         progressLabel.textContent = "Generating world...";
-        progressLabel.style.marginBottom = "5px";
+        progressLabel.className = "progress-label";
 
         const progressBarOuter = document.createElement("div");
-        progressBarOuter.style.width = "100%";
-        progressBarOuter.style.backgroundColor = "#444";
-        progressBarOuter.style.borderRadius = "4px";
-        progressBarOuter.style.overflow = "hidden";
+        progressBarOuter.className = "progress-bar-outer";
 
         const progressBarInner = document.createElement("div");
         progressBarInner.id = "progress-bar";
-        progressBarInner.style.width = "0%";
-        progressBarInner.style.height = "20px";
-        progressBarInner.style.backgroundColor = "#4CAF50";
-        progressBarInner.style.transition = "width 0.2s";
+        progressBarInner.className = "progress-bar-inner";
 
         progressBarOuter.appendChild(progressBarInner);
         progressContainer.appendChild(progressLabel);
@@ -865,324 +583,18 @@
      */
     createFormSection(title) {
         const section = document.createElement("div");
-        section.style.marginBottom = "10px"; // Reduced from 15px
+        section.className = "form-section";
 
         const sectionTitle = document.createElement("div");
         sectionTitle.textContent = title;
-        sectionTitle.style.fontWeight = "bold";
-        sectionTitle.style.marginBottom = "6px"; // Reduced from 8px
-        sectionTitle.style.fontSize = "14px";
+        if (title === "Seed Value") {
+            sectionTitle.className = "section-title-top";
+        } else {
+            sectionTitle.className = "section-title";
+        }
 
         section.appendChild(sectionTitle);
         return section;
-=======
-      }
-    );
-    terrainSection.appendChild(waterSlider);
-    
-    // Terrain Flatness slider
-    const flatnessSlider = this.createSlider(
-      'flatness-slider', 
-      'Terrain Flatness', 
-      this.generationOptions.terrainFlatness, 
-      0, 
-      100, 
-      5,
-      (val) => { this.generationOptions.terrainFlatness = val; }
-    );
-    terrainSection.appendChild(flatnessSlider);
-    
-    // Biome Size slider
-    const biomeSlider = this.createSlider(
-      'biome-slider', 
-      'Biome Size', 
-      this.generationOptions.biomeSize, 
-      0, 
-      100, 
-      5,
-      (val) => { this.generationOptions.biomeSize = val; }
-    );
-    terrainSection.appendChild(biomeSlider);
-    
-    contentContainer.appendChild(terrainSection);
-    
-    // Temperature slider
-    const temperatureSlider = this.createTemperatureSlider();
-    terrainSection.appendChild(temperatureSlider);
-    
-    // Cave & Ore Features section
-    const caveSection = this.createFormSection('Cave & Ore Features');
-    
-    // Cave Density slider
-    const caveSlider = this.createSlider(
-      'cave-slider', 
-      'Cave Density', 
-      this.generationOptions.caveDensity, 
-      0, 
-      100, 
-      5,
-      (val) => { this.generationOptions.caveDensity = val; }
-    );
-    caveSection.appendChild(caveSlider);
-    
-    // Ore Density slider
-    const oreSlider = this.createSlider(
-      'ore-slider', 
-      'Ore Density', 
-      this.generationOptions.oreDensity, 
-      0, 
-      100, 
-      5,
-      (val) => { this.generationOptions.oreDensity = val; }
-    );
-    caveSection.appendChild(oreSlider);
-    
-    // Generate Ore checkboxes
-    const oreCheckbox = document.createElement('div');
-    oreCheckbox.className = 'checkbox-container';
-    
-    const checkbox = document.createElement('input');
-    checkbox.type = 'checkbox';
-    checkbox.id = 'ore-checkbox';
-    checkbox.checked = this.generationOptions.generateOreDeposits;
-    checkbox.addEventListener('change', (e) => {
-      this.generationOptions.generateOreDeposits = e.target.checked;
-    });
-    
-    const label = document.createElement('label');
-    label.htmlFor = 'ore-checkbox';
-    label.textContent = 'Generate Ore Deposits';
-    label.className = 'checkbox-label';
-    
-    oreCheckbox.appendChild(checkbox);
-    oreCheckbox.appendChild(label);
-    caveSection.appendChild(oreCheckbox);
-    
-    contentContainer.appendChild(caveSection);
-    
-    // Temperature slider is also optional
-    terrainSection.querySelector('#temperature-slider').parentElement.classList.add('optional-section');
-    
-    // Mountain Range slider is optional
-    const mountainRangeElement = terrainSection.querySelector('#mountain-range-slider');
-    if (mountainRangeElement) {
-      mountainRangeElement.parentElement.classList.add('optional-section');
-    }
-    
-    // Generation Controls section
-    const controlsSection = document.createElement('div');
-    controlsSection.className = 'controls-section';
-    
-    // Clear Map checkbox
-    const clearMapContainer = document.createElement('div');
-    clearMapContainer.className = 'checkbox-container';
-    
-    const clearMapCheckbox = document.createElement('input');
-    clearMapCheckbox.type = 'checkbox';
-    clearMapCheckbox.id = 'clear-map-checkbox';
-    clearMapCheckbox.checked = this.generationOptions.clearMap;
-    clearMapCheckbox.addEventListener('change', (e) => {
-      this.generationOptions.clearMap = e.target.checked;
-    });
-    
-    const clearMapLabel = document.createElement('label');
-    clearMapLabel.htmlFor = 'clear-map-checkbox';
-    clearMapLabel.textContent = 'Clear existing map before generation';
-    clearMapLabel.className = 'checkbox-label';
-    
-    clearMapContainer.appendChild(clearMapCheckbox);
-    clearMapContainer.appendChild(clearMapLabel);
-    controlsSection.appendChild(clearMapContainer);
-
-    /// COMMENTED OUT BECAUSE IT BREAKS UI STYLES
-
-    // // Screenshot Mode button
-    // const screenshotButton = document.createElement('button');
-    // screenshotButton.id = 'screenshot-mode-button';
-    // screenshotButton.textContent = '📷 Screenshot Mode';
-    // screenshotButton.className = 'screenshot-button';
-    // screenshotButton.addEventListener('click', () => {
-    //   this.enterScreenshotMode();
-    // });
-    
-    // controlsSection.appendChild(screenshotButton);
-    
-    // Generate button
-    const generateButton = document.createElement('button');
-    generateButton.id = 'generate-button';
-    generateButton.textContent = 'Generate World';
-    generateButton.className = 'generate-button';
-    generateButton.addEventListener('click', () => {
-      this.generateWorldFromSeed(this.generationOptions);
-    });
-    
-    controlsSection.appendChild(generateButton);
-    
-    // Progress bar container
-    const progressContainer = document.createElement('div');
-    progressContainer.id = 'progress-container';
-    progressContainer.className = 'progress-container';
-    
-    const progressLabel = document.createElement('div');
-    progressLabel.id = 'progress-label';
-    progressLabel.textContent = 'Generating world...';
-    progressLabel.className = 'progress-label';
-    
-    const progressBarOuter = document.createElement('div');
-    progressBarOuter.className = 'progress-bar-outer';
-    
-    const progressBarInner = document.createElement('div');
-    progressBarInner.id = 'progress-bar';
-    progressBarInner.className = 'progress-bar-inner';
-    
-    progressBarOuter.appendChild(progressBarInner);
-    progressContainer.appendChild(progressLabel);
-    progressContainer.appendChild(progressBarOuter);
-    
-    controlsSection.appendChild(progressContainer);
-    contentContainer.appendChild(controlsSection);
-    
-    // Add content container to UI container
-    uiContainer.appendChild(contentContainer);
-    
-    // Add UI to document body
-    document.body.appendChild(uiContainer);
-    
-    // Store references to UI elements
-    this.uiElements = {
-      container: uiContainer,
-      seedInput: seedInput,
-      generateButton: generateButton,
-      progressContainer: progressContainer,
-      progressLabel: progressLabel,
-      progressBar: progressBarInner
-    };
-  }
-  
-  /**
-   * Create a form section with a title
-   */
-  createFormSection(title) {
-    const section = document.createElement('div');
-    section.className = 'form-section';
-    
-    const sectionTitle = document.createElement('div');
-    sectionTitle.textContent = title;
-    if(title === "Seed Value") {
-      sectionTitle.className = 'section-title-top';
-    } else {
-      sectionTitle.className = 'section-title';
-    }
-    
-    section.appendChild(sectionTitle);
-    return section;
-  }
-  
-  /**
-   * Create a number input with label
-   */
-  createNumberInput(id, placeholder, defaultValue, min, max, step) {
-    const input = document.createElement('input');
-    input.id = id;
-    input.type = 'number';
-    input.value = defaultValue;
-    input.placeholder = placeholder;
-    input.min = min;
-    input.max = max;
-    input.step = step;
-    input.className = 'generator-input';
-    return input;
-  }
-  
-  /**
-   * Create a slider with label and value display
-   */
-  createSlider(id, label, defaultValue, min, max, step, onChange) {
-    const container = document.createElement('div');
-    container.className = 'slider-container';
-    
-    const labelContainer = document.createElement('div');
-    labelContainer.className = 'slider-label-container';
-    
-    const sliderLabel = document.createElement('label');
-    sliderLabel.htmlFor = id;
-    sliderLabel.textContent = label;
-    sliderLabel.className = 'slider-label';
-    
-    const valueDisplay = document.createElement('span');
-    valueDisplay.textContent = defaultValue;
-    valueDisplay.className = 'slider-value';
-    
-    labelContainer.appendChild(sliderLabel);
-    labelContainer.appendChild(valueDisplay);
-    
-    const slider = document.createElement('input');
-    slider.id = id;
-    slider.type = 'range';
-    slider.min = min;
-    slider.max = max;
-    slider.step = step;
-    slider.value = defaultValue;
-    slider.className = 'generator-slider';
-    
-    slider.addEventListener('input', () => {
-      valueDisplay.textContent = slider.value;
-      onChange(parseInt(slider.value));
-    });
-    
-    container.appendChild(labelContainer);
-    container.appendChild(slider);
-    
-    return container;
-  }
-  
-  /**
-   * Show the progress UI and hide generation controls
-   */
-  showProgressUI() {
-    if (!this.uiElements || !this.uiElements.progressContainer) return;
-    
-    this.uiElements.generateButton.disabled = true;
-    this.uiElements.progressContainer.style.display = 'block';
-  }
-  
-  /**
-   * Update the progress UI with current generation status
-   */
-  updateProgressUI(message, progress) {
-    if (!this.uiElements || !this.uiElements.progressContainer) return;
-    
-    this.uiElements.progressLabel.textContent = message;
-    this.uiElements.progressBar.style.width = `${progress}%`;
-  }
-  
-  /**
-   * Hide the progress UI and enable generation controls
-   */
-  hideProgressUI() {
-    if (!this.uiElements || !this.uiElements.progressContainer) return;
-    
-    this.uiElements.generateButton.disabled = false;
-    this.uiElements.progressContainer.style.display = 'none';
-  }
-  
-  /**
-   * Reset the UI to its initial state
-   */
-  resetGenerationUI(error = false) {
-    this.hideProgressUI();
-    
-    if (error && this.uiElements && this.uiElements.progressLabel) {
-      this.uiElements.progressLabel.textContent = 'Error generating world!';
-      this.uiElements.progressLabel.classList.add('error-label');
-      this.uiElements.progressContainer.style.display = 'block';
-      
-      // Hide error message after 3 seconds
-      setTimeout(() => {
-        this.uiElements.progressContainer.style.display = 'none';
-        this.uiElements.progressLabel.classList.remove('error-label');
-      }, 3000);
->>>>>>> 8f1d8762
     }
 
     /**
@@ -1197,7 +609,7 @@
         input.min = min;
         input.max = max;
         input.step = step;
-        this.applyInputStyles(input);
+        input.className = "generator-input";
         return input;
     }
 
@@ -1206,21 +618,19 @@
      */
     createSlider(id, label, defaultValue, min, max, step, onChange) {
         const container = document.createElement("div");
-        container.style.marginBottom = "8px"; // Reduced from 12px
+        container.className = "slider-container";
 
         const labelContainer = document.createElement("div");
-        labelContainer.style.display = "flex";
-        labelContainer.style.justifyContent = "space-between";
-        labelContainer.style.marginBottom = "3px"; // Reduced from 5px
+        labelContainer.className = "slider-label-container";
 
         const sliderLabel = document.createElement("label");
         sliderLabel.htmlFor = id;
         sliderLabel.textContent = label;
-        sliderLabel.style.fontSize = "14px";
+        sliderLabel.className = "slider-label";
 
         const valueDisplay = document.createElement("span");
         valueDisplay.textContent = defaultValue;
-        valueDisplay.style.fontFamily = "monospace";
+        valueDisplay.className = "slider-value";
 
         labelContainer.appendChild(sliderLabel);
         labelContainer.appendChild(valueDisplay);
@@ -1232,8 +642,7 @@
         slider.max = max;
         slider.step = step;
         slider.value = defaultValue;
-        slider.style.width = "100%";
-        slider.style.accentColor = "#4CAF50";
+        slider.className = "generator-slider";
 
         slider.addEventListener("input", () => {
             valueDisplay.textContent = slider.value;
@@ -1247,47 +656,12 @@
     }
 
     /**
-     * Apply consistent styling to input elements
-     */
-    applyInputStyles(input) {
-        input.style.padding = "8px";
-        input.style.border = "1px solid #444";
-        input.style.borderRadius = "4px";
-        input.style.backgroundColor = "#333";
-        input.style.color = "#fff";
-        input.style.width = "100%";
-        input.style.boxSizing = "border-box";
-    }
-
-    /**
-     * Apply consistent styling to button elements
-     */
-    applyButtonStyles(button) {
-        button.style.padding = "8px";
-        button.style.border = "1px solid #444";
-        button.style.borderRadius = "4px";
-        button.style.backgroundColor = "#333";
-        button.style.color = "#fff";
-        button.style.cursor = "pointer";
-        button.style.transition = "background-color 0.2s";
-
-        button.addEventListener("mouseover", () => {
-            button.style.backgroundColor = "#444";
-        });
-
-        button.addEventListener("mouseout", () => {
-            button.style.backgroundColor = "#333";
-        });
-    }
-
-    /**
      * Show the progress UI and hide generation controls
      */
     showProgressUI() {
         if (!this.uiElements || !this.uiElements.progressContainer) return;
 
         this.uiElements.generateButton.disabled = true;
-        this.uiElements.generateButton.style.backgroundColor = "#666";
         this.uiElements.progressContainer.style.display = "block";
     }
 
@@ -1308,7 +682,6 @@
         if (!this.uiElements || !this.uiElements.progressContainer) return;
 
         this.uiElements.generateButton.disabled = false;
-        this.uiElements.generateButton.style.backgroundColor = "#4CAF50";
         this.uiElements.progressContainer.style.display = "none";
     }
 
@@ -1321,13 +694,13 @@
         if (error && this.uiElements && this.uiElements.progressLabel) {
             this.uiElements.progressLabel.textContent =
                 "Error generating world!";
-            this.uiElements.progressLabel.style.color = "red";
+            this.uiElements.progressLabel.classList.add("error-label");
             this.uiElements.progressContainer.style.display = "block";
 
             // Hide error message after 3 seconds
             setTimeout(() => {
                 this.uiElements.progressContainer.style.display = "none";
-                this.uiElements.progressLabel.style.color = "";
+                this.uiElements.progressLabel.classList.remove("error-label");
             }, 3000);
         }
     }
@@ -1348,7 +721,6 @@
             this.showAllOtherUI();
         }
     }
-<<<<<<< HEAD
 
     /**
      * Show all UI elements except the seed generator UI (called by showUI)
@@ -1407,57 +779,6 @@
         this.screenshotModeActive = false;
 
         console.log("UI restored from screenshot mode");
-=======
-    
-    // Create a container for the button 
-    const container = document.createElement('div');
-    container.id = 'restore-ui-button-container';
-    
-    // Create floating button
-    const button = document.createElement('button');
-    button.id = 'restore-ui-button';
-    button.innerHTML = '🔍 Show UI';
-    button.title = 'Exit Screenshot Mode';
-    
-    // Add click handler to restore UI
-    button.addEventListener('click', () => {
-      this.showAllUI();
-    });
-    
-    // Add button to container
-    container.appendChild(button);
-    
-    // Add container to the document body
-    document.body.appendChild(container);
-    
-    console.log('Restore UI button created');
-  }
-  
-  /**
-   * Activates the tool (called by ToolManager)
-   */
-  activate() {
-    super.activate();
-    this.showUI();
-  }
-  
-  /**
-   * Deactivates the tool (called by ToolManager)
-   */
-  deactivate() {
-    super.deactivate();
-    this.hideUI();
-  }
-  
-  /**
-   * Clean up when disposing of the tool
-   */
-  dispose() {
-    // Remove the restore UI button if it exists
-    const restoreButton = document.getElementById('restore-ui-button');
-    if (restoreButton) {
-      restoreButton.remove();
->>>>>>> 8f1d8762
     }
 
     /**
@@ -1476,7 +797,6 @@
         // Reset flag
         this._inShowAllUI = false;
     }
-<<<<<<< HEAD
 
     /**
      * Hide the UI
@@ -1486,64 +806,6 @@
         if (ui) {
             ui.style.display = "none";
         }
-=======
-    
-    super.dispose();
-  }
-  
-  /**
-   * Add temperature slider to the UI
-   */
-  createTemperatureSlider() {
-    const container = document.createElement('div');
-    container.className = 'slider-container';
-    container.id = 'temperature-slider-container';
-    
-    const labelContainer = document.createElement('div');
-    labelContainer.className = 'slider-label-container';
-    
-    const label = document.createElement('label');
-    label.htmlFor = 'temperature-slider';
-    label.textContent = 'Temperature';
-    label.className = 'slider-label';
-    
-    const valueDisplay = document.createElement('span');
-    valueDisplay.textContent = `${this.generationOptions.temperature}`;
-    valueDisplay.className = 'slider-value';
-    
-    labelContainer.appendChild(label);
-    labelContainer.appendChild(valueDisplay);
-    
-    const slider = document.createElement('input');
-    slider.id = 'temperature-slider';
-    slider.type = 'range';
-    slider.min = '0';
-    slider.max = '100';
-    slider.value = this.generationOptions.temperature;
-    slider.className = 'generator-slider';
-    
-    slider.addEventListener('input', (e) => {
-      this.generationOptions.temperature = parseInt(e.target.value);
-      valueDisplay.textContent = `${this.generationOptions.temperature}`;
-    });
-    
-    container.appendChild(labelContainer);
-    container.appendChild(slider);
-    
-    return container;
-  }
-  
-  /**
-   * Generate a world from a seed value and options
-   */
-  generateWorldFromSeed(options) {
-    console.log('Generating world from seed:', options.seed);
-    
-    if (!this.terrainBuilderRef || !this.terrainBuilderRef.current) {
-      console.error('TerrainBuilder reference not available');
-      this.resetGenerationUI();
-      return;
->>>>>>> 8f1d8762
     }
 
     /**
@@ -1631,10 +893,6 @@
         // Create a container for the button
         const container = document.createElement("div");
         container.id = "restore-ui-button-container";
-        container.style.position = "fixed";
-        container.style.bottom = "20px";
-        container.style.right = "20px";
-        container.style.zIndex = "10000"; // Ensure it's above everything
 
         // Create floating button
         const button = document.createElement("button");
@@ -1642,38 +900,6 @@
         button.innerHTML = "🔍 Show UI";
         button.title = "Exit Screenshot Mode";
 
-        // Style the button
-        Object.assign(button.style, {
-            width: "auto",
-            minWidth: "80px",
-            height: "40px",
-            padding: "0 15px",
-            borderRadius: "20px",
-            backgroundColor: "rgba(76, 175, 80, 0.9)",
-            color: "white",
-            border: "2px solid white",
-            fontSize: "15px",
-            fontWeight: "bold",
-            cursor: "pointer",
-            zIndex: "10000",
-            boxShadow: "0 2px 8px rgba(0,0,0,0.5)",
-            display: "flex",
-            alignItems: "center",
-            justifyContent: "center",
-            transition: "background-color 0.2s, transform 0.2s",
-        });
-
-        // Add hover effects
-        button.addEventListener("mouseover", () => {
-            button.style.backgroundColor = "rgba(76, 175, 80, 1)";
-            button.style.transform = "scale(1.05)";
-        });
-
-        button.addEventListener("mouseout", () => {
-            button.style.backgroundColor = "rgba(76, 175, 80, 0.9)";
-            button.style.transform = "scale(1)";
-        });
-
         // Add click handler to restore UI
         button.addEventListener("click", () => {
             this.showAllUI();
@@ -1721,6 +947,48 @@
         }
 
         super.dispose();
+    }
+
+    /**
+     * Add temperature slider to the UI
+     */
+    createTemperatureSlider() {
+        const container = document.createElement("div");
+        container.className = "slider-container";
+        container.id = "temperature-slider-container";
+
+        const labelContainer = document.createElement("div");
+        labelContainer.className = "slider-label-container";
+
+        const label = document.createElement("label");
+        label.htmlFor = "temperature-slider";
+        label.textContent = "Temperature";
+        label.className = "slider-label";
+
+        const valueDisplay = document.createElement("span");
+        valueDisplay.textContent = `${this.generationOptions.temperature}`;
+        valueDisplay.className = "slider-value";
+
+        labelContainer.appendChild(label);
+        labelContainer.appendChild(valueDisplay);
+
+        const slider = document.createElement("input");
+        slider.id = "temperature-slider";
+        slider.type = "range";
+        slider.min = "0";
+        slider.max = "100";
+        slider.value = this.generationOptions.temperature;
+        slider.className = "generator-slider";
+
+        slider.addEventListener("input", (e) => {
+            this.generationOptions.temperature = parseInt(e.target.value);
+            valueDisplay.textContent = `${this.generationOptions.temperature}`;
+        });
+
+        container.appendChild(labelContainer);
+        container.appendChild(slider);
+
+        return container;
     }
 
     /**
@@ -2071,57 +1339,6 @@
             console.error("Error force saving terrain:", error);
         }
     }
-
-    /**
-     * Add temperature slider to the UI
-     */
-    createTemperatureSlider() {
-        const container = document.createElement("div");
-        container.className = "slider-container";
-        container.id = "temperature-slider-container";
-        container.style.marginBottom = "8px";
-
-        const labelContainer = document.createElement("div");
-        labelContainer.style.display = "flex";
-        labelContainer.style.justifyContent = "space-between";
-        labelContainer.style.marginBottom = "3px";
-
-        const label = document.createElement("label");
-        label.htmlFor = "temperature-slider";
-        label.textContent = "Temperature";
-        label.style.fontSize = "14px";
-
-        const valueDisplay = document.createElement("span");
-        valueDisplay.textContent = `${this.generationOptions.temperature}`;
-        valueDisplay.style.fontFamily = "monospace";
-
-        labelContainer.appendChild(label);
-        labelContainer.appendChild(valueDisplay);
-
-        const slider = document.createElement("input");
-        slider.id = "temperature-slider";
-        slider.type = "range";
-        slider.min = "0";
-        slider.max = "100";
-        slider.value = this.generationOptions.temperature;
-        slider.className = "slider";
-        slider.style.width = "100%";
-        slider.style.accentColor = "#4CAF50";
-
-        slider.addEventListener("input", (e) => {
-            this.generationOptions.temperature = parseInt(e.target.value);
-            valueDisplay.textContent = `${this.generationOptions.temperature}`;
-        });
-
-        container.appendChild(labelContainer);
-        container.appendChild(slider);
-
-        return container;
-    }
-<<<<<<< HEAD
-=======
-  }
->>>>>>> 8f1d8762
 }
 
 export default SeedGeneratorTool;