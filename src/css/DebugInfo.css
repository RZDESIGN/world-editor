--- conflicted
+++ resolved
@@ -1,20 +1,4 @@
 .debug-info {
-<<<<<<< HEAD
-    position: fixed;
-    bottom: 10px;
-    right: 10px;
-    background-color: rgba(0, 0, 0, 0.7);
-    color: white;
-    border-radius: 5px;
-    font-family: monospace;
-    font-size: 12px;
-    z-index: 1000;
-    width: 200px;
-    height: fit-content;
-    padding: 10px;
-    padding-left: 15px;
-    padding-right: 15px;
-=======
   position: fixed;
   bottom: 10px;
   right: 10px;
@@ -27,7 +11,6 @@
   width: 200px;
   height: fit-content;
   padding:15px;
->>>>>>> 8f1d8762
 }
 
 .debug-row {
@@ -48,19 +31,11 @@
 }
 
 .debug-value b {
-<<<<<<< HEAD
-    color: #4f9;
-    font-weight: bold;
-    position: relative;
-    display: inline-block;
-    width: 40px;
-=======
   color: rgb(255, 255, 255);
   font-weight: bold;
   position: relative;
   display: inline-block;
   width: 40px;
->>>>>>> 8f1d8762
 }
 
 /* FPS counter colors */
@@ -107,16 +82,11 @@
 
 /* Styles for performance toggles */
 .performance-settings {
-<<<<<<< HEAD
-    flex-direction: column;
-    align-items: flex-start;
-=======
   background-color: rgba(0, 0, 0, 0.3);
   padding: 10px;
   border-radius: 5px;
   flex-direction: column;
   align-items: center;
->>>>>>> 8f1d8762
 }
 
 .performance-toggles {
@@ -139,15 +109,10 @@
 }
 
 .performance-settings .debug-label {
-<<<<<<< HEAD
-    margin-bottom: 3px;
-    color: #4f9;
-=======
   text-align: center;
   font-weight: bold;
   margin-bottom: 3px;
   color: rgb(255, 255, 255);
->>>>>>> 8f1d8762
 }
 
 /* Styles for selection distance slider */
@@ -164,45 +129,10 @@
     color: #bbb;
 }
 
-<<<<<<< HEAD
-.range-slider {
-    width: 100%;
-    height: 4px;
-    -webkit-appearance: none;
-    background: #444;
-    outline: none;
-    border-radius: 2px;
-}
-
-.range-slider::-webkit-slider-thumb {
-    -webkit-appearance: none;
-    appearance: none;
-    width: 10px;
-    height: 10px;
-    border-radius: 50%;
-    background: #4f9;
-    cursor: pointer;
-}
-
 .range-slider::-moz-range-thumb {
     width: 10px;
     height: 10px;
     border-radius: 50%;
     background: #4f9;
     cursor: pointer;
-}
-
-.slider-hint {
-    font-size: 9px;
-    color: #888;
-    margin-top: 2px;
-    font-style: italic;
-=======
-.range-slider::-moz-range-thumb {
-  width: 10px;
-  height: 10px;
-  border-radius: 50%;
-  background: #4f9;
-  cursor: pointer;
->>>>>>> 8f1d8762
 }